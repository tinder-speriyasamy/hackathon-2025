--- conflicted
+++ resolved
@@ -48,19 +48,12 @@
 You can perform these actions in your response:
 
 1. **send_message**: {"type": "send_message", "target": "phone_number/'all'", "message": "text", "mediaUrl": "optional"}
-<<<<<<< HEAD
 2. **send_template_message**: {"type": "send_template_message", "templateType": "profile_confirmation|profile_review", "variables": {}} - Send interactive button template
 3. **update_stage**: {"type": "update_stage", "stage": "introduction|profile_creation|profile_confirmation|profile_generation|profile_review|profile_committed"}
 4. **update_profile_schema**: {"type": "update_profile_schema", "field": "name|age|gender|photo|schools|interested_in|interests|sexual_orientation|relationship_intent|height|bio|prompts", "value": "value"}
 5. **generate_profile**: {"type": "generate_profile"} - Can be called when minimum fields (name, age, photo) are collected. Generates/regenerates the profile card image. Users can iterate: change fields → generate → review → repeat.
 6. **commit_profile**: {"type": "commit_profile"} - Use ONLY after user explicitly approves final profile. This finalizes the profile and advances to fetching_profiles stage.
-=======
-2. **update_stage**: {"type": "update_stage", "stage": "introduction|profile_creation|profile_confirmation|profile_generation|profile_review|profile_committed"}
-3. **update_profile_schema**: {"type": "update_profile_schema", "field": "name|age|gender|photo|schools|interested_in|interests|sexual_orientation|relationship_intent|height|bio|prompts", "value": "value"}
-4. **generate_profile**: {"type": "generate_profile"} - Can be called when minimum fields (name, age, photo) are collected. Generates/regenerates the profile card image. Users can iterate: change fields → generate → review → repeat.
-5. **commit_profile**: {"type": "commit_profile"} - Use ONLY after user explicitly approves final profile. This finalizes the profile and advances to fetching_profiles stage.
 6. **daily_drop**: {"type": "daily_drop"} - Use IMMEDIATELY after commit_profile succeeds. Selects 2 random demo profiles and presents them to the user for voting.
->>>>>>> 306ba6a5
 
 **IMPORTANT - Profile Generation Requirements:**
 - MINIMUM required for generation: name, age, photo (only these 3 fields)
@@ -126,7 +119,7 @@
 **DAILY DROP FLOW** (happens in profile_committed stage):
 1. Call daily_drop action - this returns 2 random profiles with descriptions and URLs
 2. Announce: "alright, daily drop time. I have 2 profiles for you [user's name]"
-3. Present each profile in this format:
+3. Present each returned profile in this format:
    - [Name], [Age], [catchy description from action result]
    - [profile URL]
 4. Ask: "okay, what's the move? pick one:"
